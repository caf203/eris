"use strict";

const Base = require("./Base");

/**
* Represents a member's voice state in a call/guild
* @prop {String?} channelID The ID of the member's current voice channel
* @prop {Boolean} deaf Whether the member is server deafened or not
* @prop {String} id The ID of the member
* @prop {Boolean} mute Whether the member is server muted or not
* @prop {Number?} requestToSpeakTimestamp Timestamp of the member's latest request to speak
* @prop {Boolean} selfDeaf Whether the member is self deafened or not
* @prop {Boolean} selfMute Whether the member is self muted or not
* @prop {Boolean} selfStream Whether the member is streaming using "Go Live"
* @prop {Boolean} selfVideo Whether the member's camera is enabled
* @prop {Boolean} suppress Whether the member is suppressed or not
* @prop {String?} sessionID The ID of the member's current voice session
*/
class VoiceState extends Base {
    constructor(data) {
        super(data.id);
        this.mute = false;
        this.deaf = false;
        this.requestToSpeakTimestamp = null;
        this.selfMute = false;
        this.selfDeaf = false;
        this.selfStream = false;
        this.selfVideo = false;
        this.suppress = false;
        this.update(data);
    }

    update(data) {
        if(data.channel_id !== undefined) {
            this.channelID = data.channel_id;
            this.sessionID = data.channel_id === null ? null : data.session_id;
        } else if(this.channelID === undefined) {
            this.channelID = this.sessionID = null;
        }
        if(data.mute !== undefined) {
            this.mute = data.mute;
        }
        if(data.deaf !== undefined) {
            this.deaf = data.deaf;
        }
        if(data.request_to_speak_timestamp !== undefined) {
            this.requestToSpeakTimestamp = Date.parse(data.request_to_speak_timestamp);
        }
        if(data.self_mute !== undefined) {
            this.selfMute = data.self_mute;
        }
        if(data.self_deaf !== undefined) {
            this.selfDeaf = data.self_deaf;
        }
<<<<<<< HEAD
<<<<<<< HEAD
        this.selfStream = data.self_stream || false;
=======
=======
>>>>>>> 54fc78d3
        if(data.self_video !== undefined) {
            this.selfVideo = data.self_video;
        }
        if(data.self_stream !== undefined) {
            this.selfStream = data.self_stream;
        }
        if(data.suppress !== undefined) { // Bots ignore this
            this.suppress = data.suppress;
        }
<<<<<<< HEAD
>>>>>>> 5ae9f52... Support basic functionality for stage channels
=======
>>>>>>> 54fc78d3
    }

    toJSON(props = []) {
        return super.toJSON([
            "channelID",
            "deaf",
            "mute",
            "selfDeaf",
            "selfMute",
            "selfStream",
            "selfVideo",
            "sessionID",
            "suppress",
            ...props
        ]);
    }
}

module.exports = VoiceState;<|MERGE_RESOLUTION|>--- conflicted
+++ resolved
@@ -52,12 +52,6 @@
         if(data.self_deaf !== undefined) {
             this.selfDeaf = data.self_deaf;
         }
-<<<<<<< HEAD
-<<<<<<< HEAD
-        this.selfStream = data.self_stream || false;
-=======
-=======
->>>>>>> 54fc78d3
         if(data.self_video !== undefined) {
             this.selfVideo = data.self_video;
         }
@@ -67,10 +61,7 @@
         if(data.suppress !== undefined) { // Bots ignore this
             this.suppress = data.suppress;
         }
-<<<<<<< HEAD
->>>>>>> 5ae9f52... Support basic functionality for stage channels
-=======
->>>>>>> 54fc78d3
+
     }
 
     toJSON(props = []) {
