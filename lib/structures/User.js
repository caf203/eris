"use strict";

const Base = require("./Base");
const Endpoints = require("../rest/Endpoints");

/**
* Represents a user
* @prop {String?} avatar The hash of the user's avatar, or null if no avatar
* @prop {String} avatarURL The URL of the user's avatar which can be either a JPG or GIF
* @prop {Boolean} bot Whether the user is an OAuth bot or not
* @prop {Number} createdAt Timestamp of the user's creation
* @prop {String} defaultAvatar The hash for the default avatar of a user if there is no avatar set
* @prop {String} defaultAvatarURL The URL of the user's default avatar
* @prop {String} discriminator The discriminator of the user
* @prop {String} id The ID of the user
* @prop {String} mention A string that mentions the user
* @prop {Number?} publicFlags Publicly visible flags for this user
* @prop {String} staticAvatarURL The URL of the user's avatar (always a JPG)
* @prop {Boolean} system Whether the user is an official Discord system user (e.g. urgent messages)
* @prop {String} username The username of the user
*/
class User extends Base {
    constructor(data, client) {
        super(data.id);
        if(!client) {
            this._missingClientError = new Error("Missing client in constructor"); // Preserve constructor callstack
        }
        this._client = client;
        this.bot = !!data.bot;
        this.system = !!data.system;
        this.update(data);
    }

    update(data) {
        if(data.avatar !== undefined) {
            this.avatar = data.avatar;
        }
        if(data.username !== undefined) {
            this.username = data.username;
        }
        if(data.discriminator !== undefined) {
            this.discriminator = data.discriminator;
        }
<<<<<<< HEAD
        // if(data.public_flags !== undefined) {
        //     this.publicFlags = data.public_flags;
        // }
=======
        if(data.public_flags !== undefined) {
            this.publicFlags = data.public_flags;
        }
>>>>>>> e71c2bae
    }

    get avatarURL() {
        if(this._missingClientError) {
            throw this._missingClientError;
        }
        return this.avatar ? this._client._formatImage(Endpoints.USER_AVATAR(this.id, this.avatar)) : this.defaultAvatarURL;
    }

    get defaultAvatar() {
        return this.discriminator % 5;
    }

    get defaultAvatarURL() {
        return `${Endpoints.CDN_URL}${Endpoints.DEFAULT_USER_AVATAR(this.defaultAvatar)}.png`;
    }

    get mention() {
        return `<@${this.id}>`;
    }

    get staticAvatarURL() {
        if(this._missingClientError) {
            throw this._missingClientError;
        }
        return this.avatar ? this._client._formatImage(Endpoints.USER_AVATAR(this.id, this.avatar), "jpg") : this.defaultAvatarURL;
    }

    /**
    * [USER ACCOUNT] Create a relationship with the user
    * @arg {Boolean} [block=false] If true, block the user. Otherwise, add the user as a friend
    * @returns {Promise}
    */
    addRelationship(block) {
        return this._client.addRelationship.call(this._client, this.id, block);
    }

    /**
    * [USER ACCOUNT] Delete the current user's note for another user
    */
    deleteNote() {
        return this._client.deleteUserNote.call(this._client, this.id);
    }

    /**
    * Get the user's avatar with the given format and size
    * @arg {String} [format] The filetype of the avatar ("jpg", "jpeg", "png", "gif", or "webp")
    * @arg {Number} [size] The size of the avatar (any power of two between 16 and 4096)
    */
    dynamicAvatarURL(format, size) {
        return this.avatar ? this._client._formatImage(Endpoints.USER_AVATAR(this.id, this.avatar), format, size) : this.defaultAvatarURL;
    }

    /**
    * [USER ACCOUNT] Edit the current user's note for the user
    * @arg {String} note The note
    * @returns {Promise}
    */
    editNote(note) {
        return this._client.editUserNote.call(this._client, this.id, note);
    }

    /**
    * Get a DM channel with the user, or create one if it does not exist
    * @returns {Promise<PrivateChannel>}
    */
    getDMChannel() {
        return this._client.getDMChannel.call(this._client, this.id);
    }

    /**
    * [USER ACCOUNT] Get profile data for the user
    * @returns {Promise<Object>} The user's profile data.
    */
    getProfile() {
        return this._client.getUserProfile.call(this._client, this.id);
    }

    /**
    * [USER ACCOUNT] Remove a relationship with the user
    * @returns {Promise}
    */
    removeRelationship() {
        return this._client.removeRelationship.call(this._client, this.id);
    }

    toJSON(props = []) {
        return super.toJSON([
            "avatar",
            "bot",
            "discriminator",
            "publicFlags",
            "system",
            "username",
            ...props
        ]);
    }
}

module.exports = User;<|MERGE_RESOLUTION|>--- conflicted
+++ resolved
@@ -41,15 +41,9 @@
         if(data.discriminator !== undefined) {
             this.discriminator = data.discriminator;
         }
-<<<<<<< HEAD
         // if(data.public_flags !== undefined) {
         //     this.publicFlags = data.public_flags;
         // }
-=======
-        if(data.public_flags !== undefined) {
-            this.publicFlags = data.public_flags;
-        }
->>>>>>> e71c2bae
     }
 
     get avatarURL() {
