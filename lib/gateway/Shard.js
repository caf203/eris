"use strict";

const util = require("util");
const Base = require("../structures/Base");
const Bucket = require("../util/Bucket");
const Call = require("../structures/Call");
const Channel = require("../structures/Channel");
const GroupChannel = require("../structures/GroupChannel");
const GuildChannel = require("../structures/GuildChannel");
const Message = require("../structures/Message");
const PrivateChannel = require("../structures/PrivateChannel");
const {GATEWAY_VERSION, GatewayOPCodes, ChannelTypes} = require("../Constants");
const ExtendedUser = require("../structures/ExtendedUser");
const User = require("../structures/User");
const Invite = require("../structures/Invite");
const Constants = require("../Constants");
let WebSocket = typeof window !== "undefined" ? require("../util/BrowserWebSocket") : require("ws");

let EventEmitter;
try {
    EventEmitter = require("eventemitter3");
} catch(err) {
    EventEmitter = require("events").EventEmitter;
}
let Erlpack;
try {
    Erlpack = require("erlpack");
} catch(err) { // eslint-disable no-empty
}
let ZlibSync;
try {
    ZlibSync = require("zlib-sync");
} catch(err) {
    try {
        ZlibSync = require("pako");
    } catch(err) { // eslint-disable no-empty
    }
}
try {
    WebSocket = require("uws");
} catch(err) { // eslint-disable no-empty
}

/**
* Represents a shard
* @extends EventEmitter
* @prop {Number} id The ID of the shard
* @prop {Boolean} connecting Whether the shard is connecting
* @prop {Array<String>?} discordServerTrace Debug trace of Discord servers
* @prop {Number} lastHeartbeatReceived Last time Discord acknowledged a heartbeat, null if shard has not sent heartbeat yet
* @prop {Number} lastHeartbeatSent Last time shard sent a heartbeat, null if shard has not sent heartbeat yet
* @prop {Number} latency The current latency between the shard and Discord, in milliseconds
* @prop {Boolean} ready Whether the shard is ready
* @prop {String} status The status of the shard. "disconnected"/"connecting"/"handshaking"/"ready"
*/
class Shard extends EventEmitter {
    constructor(id, client) {
        super();

        this.id = id;
        this.client = client;

        this.onPacket = this.onPacket.bind(this);
        this._onWSOpen = this._onWSOpen.bind(this);
        this._onWSMessage = this._onWSMessage.bind(this);
        this._onWSError = this._onWSError.bind(this);
        this._onWSClose = this._onWSClose.bind(this);

        this.hardReset();
    }

    checkReady() {
        if(!this.ready) {
            if(this.guildSyncQueue.length > 0) {
                this.requestGuildSync(this.guildSyncQueue);
                this.guildSyncQueue = [];
                this.guildSyncQueueLength = 1;
                return;
            }
            if(this.unsyncedGuilds > 0) {
                return;
            }
            if(this.getAllUsersQueue.length > 0) {
                this.requestGuildMembers(this.getAllUsersQueue);
                this.getAllUsersQueue = [];
                this.getAllUsersLength = 1;
                return;
            }
            if(Object.keys(this.getAllUsersCount).length === 0) {
                this.ready = true;
                /**
                * Fired when the shard turns ready
                * @event Shard#ready
                */
                super.emit("ready");
            }
        }
    }

    /**
    * Tells the shard to connect
    */
    connect() {
        if(this.ws && this.ws.readyState != WebSocket.CLOSED) {
            this.emit("error", new Error("Existing connection detected"), this.id);
            return;
        }
        ++this.connectAttempts;
        this.connecting = true;
        return this.initializeWS();
    }

    createGuild(_guild) {
        this.client.guildShardMap[_guild.id] = this.id;
        const guild = this.client.guilds.add(_guild, this.client, true);
        if(this.client.bot === false) {
            ++this.unsyncedGuilds;
            this.syncGuild(guild.id);
        }
        if(this.client.options.getAllUsers && guild.members.size < guild.memberCount) {
            this.getGuildMembers(guild.id);
        }
        return guild;
    }

    /**
    * Disconnects the shard
    * @arg {Object?} [options] Shard disconnect options
    * @arg {String | Boolean} [options.reconnect] false means destroy everything, true means you want to reconnect in the future, "auto" will autoreconnect
    * @arg {Error} [error] The error that causes the disconnect
    */
    disconnect(options = {}, error) {
        if(!this.ws) {
            return;
        }

        if(this.heartbeatInterval) {
            clearInterval(this.heartbeatInterval);
            this.heartbeatInterval = null;
        }

        if(this.ws.readyState !== WebSocket.CLOSED) {
            this.ws.removeEventListener("close", this._onWSClose);
            try {
                if(options.reconnect && this.sessionID) {
                    if(this.ws.readyState === WebSocket.OPEN) {
                        this.ws.close(4901, "Reconnect: Eris");
                    } else {
                        this.ws.terminate();
                    }
                } else {
                    this.ws.close(1000, "Normal: Eris");
                }
            } catch(err) {
                this.emit("error", err, this.id);
            }
        }
        this.ws = null;
        this.reset();

        if(error) {
            this.emit("error", error, this.id);
        }

        /**
        * Fired when the shard disconnects
        * @event Shard#disconnect
        */
        super.emit("disconnect");

        if(this.sessionID && this.connectAttempts >= this.client.options.maxResumeAttempts) {
            this.emit("debug", `Automatically invalidating session due to excessive resume attempts | Attempt ${this.connectAttempts}`, this.id);
            this.sessionID = null;
        }

        if(options.reconnect === "auto" && this.client.options.autoreconnect) {
            /**
            * Fired when stuff happens and gives more info
            * @event Client#debug
            * @prop {String} message The debug message
            * @prop {Number} id The ID of the shard
            */
            if(this.sessionID) {
                this.emit("debug", `Immediately reconnecting for potential resume | Attempt ${this.connectAttempts}`, this.id);
                this.client.shards.connect(this);
            } else {
                this.emit("debug", `Queueing reconnect in ${this.reconnectInterval}ms | Attempt ${this.connectAttempts}`, this.id);
                setTimeout(() => {
                    this.client.shards.connect(this);
                }, this.reconnectInterval);
                this.reconnectInterval = Math.min(Math.round(this.reconnectInterval * (Math.random() * 2 + 1)), 30000);
            }
        } else if(!options.reconnect) {
            this.hardReset();
        }
    }

    /**
    * Update the bot's AFK status. Setting this to true will enable push notifications for userbots.
    * @arg {Boolean} afk Whether the bot user is AFK or not
    */
    editAFK(afk) {
        this.presence.afk = !!afk;

        this.sendStatusUpdate();
    }

    /**
    * Updates the bot's status on all guilds the shard is in
    * @arg {String} [status] Sets the bot's status, either "online", "idle", "dnd", or "invisible"
    * @arg {Object} [game] Sets the bot's active game, null to clear
    * @arg {String} game.name Sets the name of the bot's active game
    * @arg {Number} [game.type] The type of game. 0 is default, 1 is streaming (Twitch only)
    * @arg {String} [game.url] Sets the url of the shard's active game
    */
    editStatus(status, game) {
        if(game === undefined && typeof status === "object") {
            game = status;
            status = undefined;
        }
        if(status) {
            this.presence.status = status;
        }
        if(game !== undefined) {
            if(game !== null && !game.hasOwnProperty("type")) {
                game.type = game.url ? 1 : 0; // No other types _yet_
            }
            this.presence.game = game;
        }

        this.sendStatusUpdate();

        this.client.guilds.forEach((guild) => {
            if(guild.shard.id === this.id) {
                guild.members.get(this.client.user.id).update(this.presence);
            }
        });
    }

    emit(event, ...args) {
        this.client.emit.call(this.client, event, ...args);
        if(event !== "error" || this.listeners("error").length > 0) {
            super.emit.call(this, event, ...args);
        }
    }

    getGuildMembers(guildID, timeout) {
        if(this.getAllUsersCount.hasOwnProperty(guildID)) {
            throw new Error("Cannot request all members while an existing request is processing");
        }
        this.getAllUsersCount[guildID] = true;
        // Using intents, request one guild at a time
        if(this.client.options.intents) {
            if(!(this.client.options.intents & Constants.Intents.guildMembers)) {
                throw new Error("Cannot request all members without guildMembers intent");
            }
            this.requestGuildMembers([guildID], timeout);
        } else {
            if(this.getAllUsersLength + 3 + guildID.length > 4048) { // 4096 - "{\"op\":8,\"d\":{\"guild_id\":[],\"query\":\"\",\"limit\":0}}".length + 1 for lazy comma offset
                this.requestGuildMembers(this.getAllUsersQueue);
                this.getAllUsersQueue = [guildID];
                this.getAllUsersLength = 1 + guildID.length + 3;
            } else {
                this.getAllUsersQueue.push(guildID);
                this.getAllUsersLength += guildID.length + 3;
            }
        }
    }

    hardReset() {
        this.reset();
        this.seq = 0;
        this.sessionID = null;
        this.reconnectInterval = 1000;
        this.connectAttempts = 0;
        this.ws = null;
        this.heartbeatInterval = null;
        this.guildCreateTimeout = null;
        this.globalBucket = new Bucket(120, 60000, {reservedTokens: 5});
        this.presenceUpdateBucket = new Bucket(5, 60000);
        this.presence = JSON.parse(JSON.stringify(this.client.presence)); // Fast copy
        Object.defineProperty(this, "_token", {
            configurable: true,
            enumerable: false,
            writable: true,
            value: this.client._token
        });
    }

    heartbeat(normal) {
        // Can only heartbeat after resume succeeds, discord/discord-api-docs#1619
        if(this.status === "resuming") {
            return;
        }
        if(normal) {
            if(!this.lastHeartbeatAck) {
                this.emit("debug", "Heartbeat timeout; " + JSON.stringify({
                    lastReceived: this.lastHeartbeatReceived,
                    lastSent: this.lastHeartbeatSent,
                    interval: this.heartbeatInterval,
                    status: this.status,
                    timestamp: Date.now()
                }));
                return this.disconnect({
                    reconnect: "auto"
                }, new Error("Server didn't acknowledge previous heartbeat, possible lost connection"));
            }
            this.lastHeartbeatAck = false;
        }
        this.lastHeartbeatSent = new Date().getTime();
        this.sendWS(GatewayOPCodes.HEARTBEAT, this.seq, true);
    }

    identify() {
        if(this.client.options.compress && !ZlibSync) {
            /**
            * Fired when the shard encounters an error
            * @event Client#error
            * @prop {Error} err The error
            * @prop {Number} id The ID of the shard
            */
            this.emit("error", new Error("pako/zlib-sync not found, cannot decompress data"));
            return;
        }
        const identify = {
            token: this._token,
            v: GATEWAY_VERSION,
            compress: !!this.client.options.compress,
            large_threshold: this.client.options.largeThreshold,
            guild_subscriptions: !!this.client.options.guildSubscriptions,
            intents: this.client.options.intents,
            properties: {
                "os": process.platform,
                "browser": "Eris",
                "device": "Eris"
            }
        };
        if(this.client.options.maxShards > 1) {
            identify.shard = [this.id, this.client.options.maxShards];
        }
        if(this.presence.status) {
            identify.presence = this.presence;
        }
        this.sendWS(GatewayOPCodes.IDENTIFY, identify);
    }

    initializeWS() {
        if(!this._token) {
            return this.disconnect(null, new Error("Token not specified"));
        }

        this.status = "connecting";
        if(this.client.options.compress) {
            this.emit("debug", "Initializing zlib-sync-based compression");
            this._zlibSync = new ZlibSync.Inflate({
                chunkSize: 128 * 1024
            });
        }
        this.ws = new WebSocket(this.client.gatewayURL, this.client.options.ws);
        this.ws.on("open", this._onWSOpen);
        this.ws.on("message", this._onWSMessage);
        this.ws.on("error", this._onWSError);
        this.ws.on("close", this._onWSClose);

        this.connectTimeout = setTimeout(() => {
            if(this.connecting) {
                this.disconnect({
                    reconnect: "auto"
                }, new Error("Connection timeout"));
            }
        }, this.client.options.connectionTimeout);
    }

    onPacket(packet) {
        if(this.listeners("rawWS").length > 0 || this.client.listeners("rawWS").length) {
            /**
            * Fired when the shard receives a websocket packet
            * @event Client#rawWS
            * @prop {Object} packet The packet
            * @prop {Number} id The ID of the shard
            */
            this.emit("rawWS", packet, this.id);
        }

        if(packet.s) {
            if(packet.s > this.seq + 1 && this.ws && this.status !== "resuming") {
                /**
                * Fired to warn of something weird but non-breaking happening
                * @event Client#warn
                * @prop {String} message The warning message
                * @prop {Number} id The ID of the shard
                */
                this.emit("warn", `Non-consecutive sequence (${this.seq} -> ${packet.s})`, this.id);
            }
            this.seq = packet.s;
        }

        switch(packet.op) {
            case GatewayOPCodes.EVENT: {
                if(!this.client.options.disableEvents[packet.t]) {
                    this.wsEvent(packet);
                }
                break;
            }
            case GatewayOPCodes.HEARTBEAT: {
                this.heartbeat();
                break;
            }
            case GatewayOPCodes.INVALID_SESSION: {
                this.seq = 0;
                this.sessionID = null;
                this.emit("warn", "Invalid session, reidentifying!", this.id);
                this.identify();
                break;
            }
            case GatewayOPCodes.RECONNECT: {
                this.disconnect({
                    reconnect: "auto"
                });
                break;
            }
            case GatewayOPCodes.HELLO: {
                if(packet.d.heartbeat_interval > 0) {
                    if(this.heartbeatInterval) {
                        clearInterval(this.heartbeatInterval);
                    }
                    this.heartbeatInterval = setInterval(() => this.heartbeat(true), packet.d.heartbeat_interval);
                }

                this.discordServerTrace = packet.d._trace;
                this.connecting = false;
                if(this.connectTimeout) {
                    clearTimeout(this.connectTimeout);
                }
                this.connectTimeout = null;

                if(this.sessionID) {
                    this.resume();
                } else {
                    this.identify();
                    // Cannot heartbeat when resuming, discord/discord-api-docs#1619
                    this.heartbeat();
                }
                /**
                * Fired when a shard receives an OP:10/HELLO packet
                * @event Client#hello
                * @prop {Array<String>} trace The Discord server trace of the gateway and session servers
                * @prop {Number} id The ID of the shard
                */
                this.emit("hello", packet.d._trace, this.id);
                break; /* eslint-enable no-unreachable */
            }
            case GatewayOPCodes.HEARTBEAT_ACK: {
                this.lastHeartbeatAck = true;
                this.lastHeartbeatReceived = new Date().getTime();
                this.latency = this.lastHeartbeatReceived - this.lastHeartbeatSent;
                break;
            }
            default: {
                this.emit("unknown", packet, this.id);
                break;
            }
        }
    }

    requestGuildMembers(guildID, options) {
        const opts = {
            guild_id: guildID,
            limit: (options && options.limit) || 0,
            user_ids: options && options.userIDs,
            query: options && options.query,
            nonce: Date.now().toString() + Math.random().toString(36),
            presences: options && options.presences
        };
        if(!opts.user_ids && !opts.query) {
            opts.query = "";
        }
        if(!opts.query && !opts.user_ids && (this.client.options.intents && !(this.client.options.intents & Constants.Intents.guildMembers))) {
            throw new Error("Cannot request all members without guildMembers intent");
        }
        if(opts.presences && (this.client.options.intents && !(this.client.options.intents & Constants.Intents.guildPresences))) {
            throw new Error("Cannot request members presences without guildPresences intent");
        }
        if(opts.user_ids && opts.user_ids.length > 100) {
            throw new Error("Cannot request more than 100 users by their ID");
        }
        this.sendWS(GatewayOPCodes.GET_GUILD_MEMBERS, opts);
        return new Promise((res) => this.requestMembersPromise[opts.nonce] = {
            res: res,
            received: 0,
            members: [],
            timeout: setTimeout(() => {
                res(this.requestMembersPromise[opts.nonce].members);
                delete this.requestMembersPromise[opts.nonce];
            }, (options && options.timeout) || this.client.options.requestTimeout)
        });
    }

    requestGuildSync(guildID) {
        this.sendWS(GatewayOPCodes.SYNC_GUILD, guildID);
    }

    reset() {
        this.connecting = false;
        this.ready = false;
        this.preReady = false;
        if(this.requestMembersPromise !== undefined) {
            for(const guildID in this.requestMembersPromise) {
                if(!this.requestMembersPromise.hasOwnProperty(guildID)) {
                    continue;
                }
                clearTimeout(this.requestMembersPromise[guildID].timeout);
                this.requestMembersPromise[guildID].res(this.requestMembersPromise[guildID].received);
            }
        }
        this.requestMembersPromise = {};
        this.getAllUsersCount = {};
        this.getAllUsersQueue = [];
        this.getAllUsersLength = 1;
        this.guildSyncQueue = [];
        this.guildSyncQueueLength = 1;
        this.unsyncedGuilds = 0;
        this.latency = Infinity;
        this.lastHeartbeatAck = true;
        this.lastHeartbeatReceived = null;
        this.lastHeartbeatSent = null;
        this.status = "disconnected";
        if(this.connectTimeout) {
            clearTimeout(this.connectTimeout);
        }
        this.connectTimeout = null;
    }

    restartGuildCreateTimeout() {
        if(this.guildCreateTimeout) {
            clearTimeout(this.guildCreateTimeout);
            this.guildCreateTimeout = null;
        }
        if(!this.ready) {
            if(this.client.unavailableGuilds.size === 0 && this.unsyncedGuilds === 0) {
                return this.checkReady();
            }
            this.guildCreateTimeout = setTimeout(() => {
                this.checkReady();
            }, this.client.options.guildCreateTimeout);
        }
    }

    resume() {
        this.status = "resuming";
        this.sendWS(GatewayOPCodes.RESUME, {
            token: this._token,
            session_id: this.sessionID,
            seq: this.seq
        });
    }

    sendStatusUpdate() {
        this.sendWS(GatewayOPCodes.STATUS_UPDATE, {
            afk: !!this.presence.afk, // For push notifications
            game: this.presence.game,
            since: this.presence.status === "idle" ? Date.now() : 0,
            status: this.presence.status
        });
    }

    sendWS(op, _data, priority = false) {
        if(this.ws && this.ws.readyState === WebSocket.OPEN) {
            let i = 0;
            let waitFor = 1;
            const func = () => {
                if(++i >= waitFor && this.ws && this.ws.readyState === WebSocket.OPEN) {
                    const data = Erlpack ? Erlpack.pack({op: op, d: _data}) : JSON.stringify({op: op, d: _data});
                    this.ws.send(data);
                    if(_data.token) {
                        delete _data.token;
                    }
                    this.emit("debug", JSON.stringify({op: op, d: _data}), this.id);
                }
            };
            if(op === GatewayOPCodes.STATUS_UPDATE) {
                ++waitFor;
                this.presenceUpdateBucket.queue(func, priority);
            }
            this.globalBucket.queue(func, priority);
        }
    }

    syncGuild(guildID) {
        if(this.guildSyncQueueLength + 3 + guildID.length > 4081) { // 4096 - "{\"op\":12,\"d\":[]}".length + 1 for lazy comma offset
            this.requestGuildSync(this.guildSyncQueue);
            this.guildSyncQueue = [guildID];
            this.guildSyncQueueLength = 1 + guildID.length + 3;
        } else if(this.ready) {
            this.requestGuildSync([guildID]);
        } else {
            this.guildSyncQueue.push(guildID);
            this.guildSyncQueueLength += guildID.length + 3;
        }
    }

    wsEvent(packet) {
        switch(packet.t) { /* eslint-disable no-redeclare */ // (╯°□°）╯︵ ┻━┻
            case "PRESENCE_UPDATE": {
                if(packet.d.user.username !== undefined) {
                    let user = this.client.users.get(packet.d.user.id);
                    let oldUser = null;
                    if(user && (user.username !== packet.d.user.username || user.avatar !== packet.d.user.avatar || user.discriminator !== packet.d.user.discriminator)) {
                        oldUser = {
                            username: user.username,
                            discriminator: user.discriminator,
                            avatar: user.avatar
                        };
                    }
                    if(!user || oldUser) {
                        user = this.client.users.update(packet.d.user, this.client);
                        /**
                        * Fired when a user's username, avatar, or discriminator changes
                        * @event Client#userUpdate
                        * @prop {User} user The updated user
                        * @prop {Object?} oldUser The old user data
                        * @prop {String} oldUser.username The username of the user
                        * @prop {String} oldUser.discriminator The discriminator of the user
                        * @prop {String?} oldUser.avatar The hash of the user's avatar, or null if no avatar
                        */
                        this.emit("userUpdate", user, oldUser);
                    }
                }
                if(!packet.d.guild_id) {
                    packet.d.id = packet.d.user.id;
                    const relationship = this.client.relationships.get(packet.d.id);
                    if(!relationship) { // Removing relationships
                        break;
                    }
                    const oldPresence = {
                        game: relationship.game,
                        status: relationship.status
                    };
                    /**
                    * Fired when a guild member or relationship's status or game changes
                    * @event Client#presenceUpdate
                    * @prop {Member | Relationship} other The updated member or relationship
                    * @prop {Object?} oldPresence The old presence data. If the user was offline when the bot started and the client option getAllUsers is not true, this will be null
                    * @prop {Array<Object>?} oldPresence.activities The member's current activities
                    * @prop {Object?} oldPresence.clientStatus The member's per-client status
                    * @prop {String} oldPresence.clientStatus.web The member's status on web. Either "online", "idle", "dnd", or "offline". Will be "online" for bots
                    * @prop {String} oldPresence.clientStatus.desktop The member's status on desktop. Either "online", "idle", "dnd", or "offline". Will be "offline" for bots
                    * @prop {String} oldPresence.clientStatus.mobile The member's status on mobile. Either "online", "idle", "dnd", or "offline". Will be "offline" for bots
                    * @prop {Object?} oldPresence.game The old game the other user was playing
                    * @prop {String} oldPresence.game.name The name of the active game
                    * @prop {Number} oldPresence.game.type The type of the active game (0 is default, 1 is Twitch, 2 is YouTube)
                    * @prop {String} oldPresence.game.url The url of the active game
                    * @prop {String} oldPresence.status The other user's old status. Either "online", "idle", or "offline"
                    */
                    this.emit("presenceUpdate", this.client.relationships.update(packet.d), oldPresence);
                    break;
                }
                const guild = this.client.guilds.get(packet.d.guild_id);
                if(!guild) {
                    this.emit("debug", "Rogue presence update: " + JSON.stringify(packet), this.id);
                    break;
                }
                let member = guild.members.get(packet.d.id = packet.d.user.id);
                let oldPresence = null;
                if(member) {
                    oldPresence = {
                        activities: member.activities,
                        clientStatus: member.clientStatus,
                        game: member.game,
                        status: member.status
                    };
                }
                if((!member && packet.d.user.username) || oldPresence) {
                    member = guild.members.update(packet.d, guild);
                    this.emit("presenceUpdate", member, oldPresence);
                }
                break;
            }
            case "VOICE_STATE_UPDATE": { // (╯°□°）╯︵ ┻━┻
                if(packet.d.guild_id === undefined) {
                    packet.d.id = packet.d.user_id;
                    if(packet.d.channel_id === null) {
                        let flag = false;
                        for(const groupChannel of this.client.groupChannels) {
                            const call = (groupChannel[1].call || groupChannel[1].lastCall);
                            if(call && call.voiceStates.remove(packet.d)) {
                                flag = true;
                                break;
                            }
                        }
                        if(!flag) {
                            for(const privateChannel of this.client.privateChannels) {
                                const call = (privateChannel[1].call || privateChannel[1].lastCall);
                                if(call && call.voiceStates.remove(packet.d)) {
                                    flag = true;
                                    break;
                                }
                            }
                            if(!flag) {
                                this.emit("debug", new Error("VOICE_STATE_UPDATE for user leaving call not found"));
                                break;
                            }
                        }
                    } else {
                        const channel = this.client.getChannel(packet.d.channel_id);
                        if(!channel.call && !channel.lastCall) {
                            this.emit("debug", new Error("VOICE_STATE_UPDATE for untracked call"));
                            break;
                        }
                        (channel.call || channel.lastCall).voiceStates.update(packet.d);
                    }
                    break;
                }
                const guild = this.client.guilds.get(packet.d.guild_id);
                if(!guild) {
                    break;
                }
                if(guild.pendingVoiceStates) {
                    guild.pendingVoiceStates.push(packet.d);
                    break;
                }
                let member = guild.members.get(packet.d.id = packet.d.user_id);
                if(!member) {
                    // Updates the member cache with this member for future events.
                    packet.d.member.id = packet.d.user_id;
                    member = guild.members.add(packet.d.member, guild);

                    const channel = guild.channels.find((channel) => (channel.type === ChannelTypes.GUILD_VOICE || channel.type === ChannelTypes.GUILD_STAGE) && channel.voiceMembers.get(packet.d.id));
                    if(channel) {
                        channel.voiceMembers.remove(packet.d);
                        this.emit("debug", "VOICE_STATE_UPDATE member null but in channel: " + packet.d.id, this.id);
                    }
                }
                const oldState = {
                    deaf: member.voiceState.deaf,
                    mute: member.voiceState.mute,
                    selfDeaf: member.voiceState.selfDeaf,
                    selfMute: member.voiceState.selfMute,
                    selfStream: member.voiceState.selfStream,
                    selfVideo: member.voiceState.selfVideo
                };
                const oldChannelID = member.voiceState.channelID;
                member.update(packet.d, this.client);
                if(member.user.id === this.client.user.id) {
                    const voiceConnection = this.client.voiceConnections.get(packet.d.guild_id);
                    if(voiceConnection && voiceConnection.channelID !== packet.d.channel_id) {
                        voiceConnection.switchChannel(packet.d.channel_id, true);
                    }
                }
                if(oldChannelID != packet.d.channel_id) {
                    let oldChannel, newChannel;
                    if(oldChannelID) {
                        oldChannel = guild.channels.get(oldChannelID);
                        if(oldChannel && oldChannel.type !== ChannelTypes.GUILD_VOICE && oldChannel.type !== ChannelTypes.GUILD_STAGE) {
<<<<<<< HEAD
                            this.emit("debug", "Old channel not a recognized voice channel: " + oldChannel.id, this.id);
=======
                            this.emit("warn", "Old channel not a recognized voice channel: " + oldChannelID, this.id);
>>>>>>> 54fc78d3
                            oldChannel = null;
                        }
                    }
                    if(packet.d.channel_id && (newChannel = guild.channels.get(packet.d.channel_id)) && (newChannel.type === ChannelTypes.GUILD_VOICE || newChannel.type === ChannelTypes.GUILD_STAGE)) { // Welcome to Discord, where one can "join" text channels
                        if(oldChannel) {
                            /**
                            * Fired when a guild member switches voice channels
                            * @event Client#voiceChannelSwitch
                            * @prop {Member} member The member
                            * @prop {VoiceChannel | StageChannel} newChannel The new voice channel
                            * @prop {VoiceChannel | StageChannel} oldChannel The old voice channel
                            */
                            oldChannel.voiceMembers.remove(member);
                            this.emit("voiceChannelSwitch", newChannel.voiceMembers.add(member, guild), newChannel, oldChannel);
                        } else {
                            /**
                            * Fired when a guild member joins a voice channel. This event is not fired when a member switches voice channels, see `voiceChannelSwitch`
                            * @event Client#voiceChannelJoin
                            * @prop {Member} member The member
                            * @prop {VoiceChannel | StageChannel} newChannel The voice channel
                            */
                            this.emit("voiceChannelJoin", newChannel.voiceMembers.add(member, guild), newChannel);
                        }
                    } else if(oldChannel) {
                        oldChannel.voiceMembers.remove(member);
                        /**
                        * Fired when a guild member leaves a voice channel. This event is not fired when a member switches voice channels, see `voiceChannelSwitch`
                        * @event Client#voiceChannelLeave
                        * @prop {?Member} member The member
                        * @prop {VoiceChannel | StageChannel} oldChannel The voice channel
                        */
                        this.emit("voiceChannelLeave", member, oldChannel);
                    }
                }
                if(oldState.mute !== member.voiceState.mute || oldState.deaf !== member.voiceState.deaf || oldState.selfMute !== member.voiceState.selfMute || oldState.selfDeaf !== member.voiceState.selfDeaf || oldState.selfStream !== member.voiceState.selfStream || oldState.selfVideo !== member.voiceState.selfVideo) {
                    /**
                    * Fired when a guild member's voice state changes
                    * @event Client#voiceStateUpdate
                    * @prop {Member} member The member
                    * @prop {Object} oldState The old voice state
                    * @prop {Boolean} oldState.deaf The previous server deaf status
                    * @prop {Boolean} oldState.mute The previous server mute status
                    * @prop {Boolean} oldState.selfDeaf The previous self deaf status
                    * @prop {Boolean} oldState.selfMute The previous self mute status
                    * @prop {Boolean} oldState.selfStream The previous self stream status
                    * @prop {Boolean} oldState.selfVideo The previous self video status
                    */
                    this.emit("voiceStateUpdate", member, oldState);
                }
                break;
            }
            case "TYPING_START": {
                let member = null;
                const guild = this.client.guilds.get(packet.d.guild_id);
                if(guild) {
                    packet.d.member.id = packet.d.user_id;
                    member = guild.members.update(packet.d.member, guild);
                }
                if(this.client.listeners("typingStart").length > 0) {
                    /**
                    * Fired when a user begins typing
                    * @event Client#typingStart
                    * @prop {PrivateChannel | TextChannel | NewsChannel | Object} channel The text channel the user is typing in. If the channel is not cached, this will be an object with an `id` key. No other property is guaranteed
                    * @prop {User | Object} user The user. If the user is not cached, this will be an object with an `id` key. No other property is guaranteed
                    * @prop {Member?} member The guild member, if typing in a guild channel, or `null`, if typing in a PrivateChannel
                    */
                    this.emit("typingStart", this.client.getChannel(packet.d.channel_id) || {id: packet.d.channel_id}, this.client.users.get(packet.d.user_id) || {id: packet.d.user_id}, member);
                }
                break;
            }
            case "MESSAGE_CREATE": {
                const channel = this.client.getChannel(packet.d.channel_id);
                if(channel) { // MESSAGE_CREATE just when deleting o.o
                    channel.lastMessageID = packet.d.id;
                    /**
                    * Fired when a message is created
                    * @event Client#messageCreate
                    * @prop {Message} message The message.
                    */
                    this.emit("messageCreate", channel.messages.add(packet.d, this.client));
                } else {
                    this.emit("messageCreate", new Message(packet.d, this.client));
                }
                break;
            }
            case "MESSAGE_UPDATE": {
                const channel = this.client.getChannel(packet.d.channel_id);
                if(!channel) {
                    packet.d.channel = {
                        id: packet.d.channel_id
                    };
                    this.emit("messageUpdate", packet.d, null);
                    break;
                }
                const message = channel.messages.get(packet.d.id);
                let oldMessage = null;
                if(message) {
                    oldMessage = {
                        attachments: message.attachments,
                        channelMentions: message.channelMentions,
                        content: message.content,
                        editedTimestamp: message.editedTimestamp,
                        embeds: message.embeds,
                        flags: message.flags,
                        mentionedBy: message.mentionedBy,
                        mentions: message.mentions,
                        pinned: message.pinned,
                        roleMentions: message.roleMentions,
                        tts: message.tts
                    };
                } else if(!packet.d.timestamp) {
                    packet.d.channel = channel;
                    this.emit("messageUpdate", packet.d, null);
                    break;
                }
                /**
                * Fired when a message is updated
                * @event Client#messageUpdate
                * @prop {Message} message The updated message. If oldMessage is null, it is recommended to discard this event, since the message data will be very incomplete (only `id` and `channel` are guaranteed). If the channel isn't cached, `channel` will be an object with an `id` key.
                * @prop {Object?} oldMessage The old message data. If the message was cached, this will return the full old message. Otherwise, it will be null
                * @prop {Array<Object>} oldMessage.attachments Array of attachments
                * @prop {Array<String>} oldMessage.channelMentions Array of mentions channels' ids.
                * @prop {String} oldMessage.content Message content
                * @prop {Number} oldMessage.editedTimestamp Timestamp of latest message edit
                * @prop {Array<Object>} oldMessage.embeds Array of embeds
                * @prop {Number} oldMessage.flags Old message flags (see constants)
                * @prop {Object} oldMessage.mentionedBy Object of if different things mention the bot user
                * @prop {Array<String>} oldMessage.mentions Array of mentioned users' ids
                * @prop {Boolean} oldMessage.pinned Whether the message was pinned or not
                * @prop {Array<String>} oldMessage.roleMentions Array of mentioned roles' ids.
                * @prop {Boolean} oldMessage.tts Whether to play the message using TTS or not
                */
                this.emit("messageUpdate", channel.messages.update(packet.d, this.client), oldMessage);
                break;
            }
            case "MESSAGE_DELETE": {
                const channel = this.client.getChannel(packet.d.channel_id);

                /**
                * Fired when a cached message is deleted
                * @event Client#messageDelete
                * @prop {Message | Object} message The message object. If the message is not cached, this will be an object with `id` and `channel` keys. No other property is guaranteed. If the channel is not cached, channel will be an object with an `id` key.
                */
                this.emit("messageDelete", (channel && channel.messages.remove(packet.d)) || {
                    id: packet.d.id,
                    channel: channel || {
                        id: packet.d.channel_id,
                        guild: packet.d.guild_id ? {id: packet.d.guild_id} : undefined
                    },
                    guildID: packet.d.guild_id
                });
                break;
            }
            case "MESSAGE_DELETE_BULK": {
                const channel = this.client.getChannel(packet.d.channel_id);

                /**
                * Fired when a bulk delete occurs
                * @event Client#messageDeleteBulk
                * @prop {Array<Message> | Array<Object>} messages An array of (potentially partial) message objects. If a message is not cached, it will be an object with `id` and `channel` keys. No other property is guaranteed
                */
                this.emit("messageDeleteBulk", packet.d.ids.map((id) => (channel && channel.messages.remove({
                    id
                }) || {
                    id: id,
                    channel: {id: packet.d.channel_id, guild: packet.d.guild_id ? {id: packet.d.guild_id} : undefined},
                    guildID: packet.d.guild_id
                })));
                break;
            }
            case "MESSAGE_REACTION_ADD": {
                const channel = this.client.getChannel(packet.d.channel_id);
                let message;
                let member;
                if(channel) {
                    message = channel.messages.get(packet.d.message_id);
                    if(channel.guild) {
                        if(packet.d.member) {
                            // Updates the member cache with this member for future events.
                            packet.d.member.id = packet.d.user_id;
                            member = channel.guild.members.update(packet.d.member, channel.guild);
                        }
                    }
                }
                if(message) {
                    const reaction = packet.d.emoji.id ? `${packet.d.emoji.name}:${packet.d.emoji.id}` : packet.d.emoji.name;
                    if(message.reactions[reaction]) {
                        ++message.reactions[reaction].count;
                        if(packet.d.user_id === this.client.user.id) {
                            message.reactions[reaction].me = true;
                        }
                    } else {
                        message.reactions[reaction] = {
                            count: 1,
                            me: packet.d.user_id === this.client.user.id
                        };
                    }
                } else {
                    message = {
                        id: packet.d.message_id,
                        channel: channel || {id: packet.d.channel_id}
                    };

                    if(packet.d.guild_id) {
                        message.guildID = packet.d.guild_id;
                        if(!message.channel.guild) {
                            message.channel.guild = {id: packet.d.guild_id};
                        }
                    }
                }
                /**
                * Fired when someone adds a reaction to a message
                * @event Client#messageReactionAdd
                * @prop {Message | Object} message The message object. If the message is not cached, this will be an object with `id`, `channel`, and if inside a guild, `guildID` keys. If the channel is not cached, channel key will be an object with only an id. `guildID` will be present if the message was sent in a guild channel. No other property is guaranteed
                * @prop {Object} emoji The reaction emoji object
                * @prop {String?} emoji.id The emoji ID (null for non-custom emojis)
                * @prop {String} emoji.name The emoji name
                * @prop {Member | Object} reactor The member, if the reaction is in a guild. If the reaction is not in a guild, this will be an object with an `id` key. No other property is guaranteed
                */
                this.emit("messageReactionAdd", message, packet.d.emoji, member || {id: packet.d.user_id});
                break;
            }
            case "MESSAGE_REACTION_REMOVE": {
                const channel = this.client.getChannel(packet.d.channel_id);
                let message;
                if(channel) {
                    message = channel.messages.get(packet.d.message_id);
                }
                if(message) {
                    const reaction = packet.d.emoji.id ? `${packet.d.emoji.name}:${packet.d.emoji.id}` : packet.d.emoji.name;
                    const reactionObj = message.reactions[reaction];
                    if(reactionObj) {
                        --reactionObj.count;
                        if(reactionObj.count === 0) {
                            delete message.reactions[reaction];
                        } else if(packet.d.user_id === this.client.user.id) {
                            reactionObj.me = false;
                        }
                    }
                } else {
                    message = {
                        id: packet.d.message_id,
                        channel: channel || {id: packet.d.channel_id}
                    };

                    if(packet.d.guild_id) {
                        message.guildID = packet.d.guild_id;
                        if(!message.channel.guild) {
                            message.channel.guild = {id: packet.d.guild_id};
                        }
                    }
                }
                /**
                * Fired when someone removes a reaction from a message
                * @event Client#messageReactionRemove
                * @prop {Message | Object} message The message object. If the message is not cached, this will be an object with `id`, `channel`, and if inside a guild, `guildID` keys. If the channel is not cached, channel key will be an object with only an id. `guildID` will be present if the message was sent in a guild channel. No other property is guaranteed
                * @prop {Object} emoji The reaction emoji object
                * @prop {String?} emoji.id The ID of the emoji (null for non-custom emojis)
                * @prop {String} emoji.name The emoji name
                * @prop {String} userID The ID of the user that removed the reaction
                */
                this.emit("messageReactionRemove", message, packet.d.emoji, packet.d.user_id);
                break;
            }
            case "MESSAGE_REACTION_REMOVE_ALL": {
                const channel = this.client.getChannel(packet.d.channel_id);
                let message;
                if(channel) {
                    message = channel.messages.get(packet.d.message_id);
                    if(message) {
                        message.reactions = {};
                    }
                }
                if(!message) {
                    message = {
                        id: packet.d.message_id,
                        channel: channel || {id: packet.d.channel_id}
                    };
                    if(packet.d.guild_id) {
                        message.guildID = packet.d.guild_id;
                        if(!message.channel.guild) {
                            message.channel.guild = {id: packet.d.guild_id};
                        }
                    }
                }
                /**
                * Fired when all reactions are removed from a message
                * @event Client#messageReactionRemoveAll
                * @prop {Message | Object} message The message object. If the message is not cached, this will be an object with `id`, `channel`, and if inside a guild, `guildID` keys. If the channel is not cached, channel key will be an object with only an id. No other property is guaranteed
                */
                this.emit("messageReactionRemoveAll", message);
                break;
            }
            case "MESSAGE_REACTION_REMOVE_EMOJI": {
                const channel = this.client.getChannel(packet.d.channel_id);
                let message;
                if(channel) {
                    message = channel.messages.get(packet.d.message_id);
                    if(message) {
                        const reaction = packet.d.emoji.id ? `${packet.d.emoji.name}:${packet.d.emoji.id}` : packet.d.emoji.name;
                        delete message.reactions[reaction];
                    }
                }
                if(!message) {
                    message = {
                        id: packet.d.message_id,
                        channel: channel || {id: packet.d.channel_id}
                    };
                    if(packet.d.guild_id) {
                        message.guildID = packet.d.guild_id;
                        if(!message.channel.guild) {
                            message.channel.guild = {id: packet.d.guild_id};
                        }
                    }
                }
                /**
                * Fired when someone removes all reactions from a message for a single emoji
                * @event Client#messageReactionRemoveEmoji
                * @prop {Message | Object} message The message object. If the message is not cached, this will be an object with `id` and `channel` keys. If the channel is not cached, channel key will be an object with only an id. No other property is guaranteed
                * @prop {Object} emoji The reaction emoji object
                * @prop {String?} emoji.id The ID of the emoji (null for non-custom emojis)
                * @prop {String} emoji.name The emoji name
                */
                this.emit("messageReactionRemoveEmoji", message, packet.d.emoji);
                break;
            }
            case "GUILD_MEMBER_ADD": {
                const guild = this.client.guilds.get(packet.d.guild_id);
                if(!guild) { // Eventual Consistency™ (╯°□°）╯︵ ┻━┻
                    this.emit("debug", `Missing guild ${packet.d.guild_id} in GUILD_MEMBER_ADD`);
                    break;
                }
                packet.d.id = packet.d.user.id;
                ++guild.memberCount;
                /**
                * Fired when a member joins a server
                * @event Client#guildMemberAdd
                * @prop {Guild} guild The guild
                * @prop {Member} member The member
                */
                this.emit("guildMemberAdd", guild, guild.members.add(packet.d, guild));
                break;
            }
            case "GUILD_MEMBER_UPDATE": {
                // Check for member update if guildPresences intent isn't set, to prevent emitting twice
                if(!(this.client.options.intents & Constants.Intents.guildPresences) && packet.d.user.username !== undefined) {
                    let user = this.client.users.get(packet.d.user.id);
                    let oldUser = null;
                    if(user && (user.username !== packet.d.user.username || user.avatar !== packet.d.user.avatar || user.discriminator !== packet.d.user.discriminator)) {
                        oldUser = {
                            username: user.username,
                            discriminator: user.discriminator,
                            avatar: user.avatar
                        };
                    }
                    if(!user || oldUser) {
                        user = this.client.users.update(packet.d.user, this.client);
                        /**
                        * Fired when a user's username, avatar, or discriminator changes
                        * @event Client#userUpdate
                        * @prop {User} user The updated user
                        * @prop {Object?} oldUser The old user data
                        * @prop {String} oldUser.username The username of the user
                        * @prop {String} oldUser.discriminator The discriminator of the user
                        * @prop {String?} oldUser.avatar The hash of the user's avatar, or null if no avatar
                        */
                        this.emit("userUpdate", user, oldUser);
                    }
                }
                const guild = this.client.guilds.get(packet.d.guild_id);
                if(!guild) {
                    this.emit("debug", `Missing guild ${packet.d.guild_id} in GUILD_MEMBER_UPDATE`);
                    break;
                }
                let member = guild.members.get(packet.d.id = packet.d.user.id);
                let oldMember = null;
                if(member) {
                    oldMember = {
                        roles: member.roles,
                        nick: member.nick,
                        premiumSince: member.premiumSince,
                        pending: member.pending
                    };
                }
                member = guild.members.update(packet.d, guild);
                /**
                * Fired when a member's roles or nickname are updated or they start boosting a server
                * @event Client#guildMemberUpdate
                * @prop {Guild} guild The guild
                * @prop {Member} member The updated member
                * @prop {Object?} oldMember The old member data
                * @prop {Array<String>} oldMember.roles An array of role IDs this member is a part of
                * @prop {String?} oldMember.nick The server nickname of the member
                * @prop {Number} oldMember.premiumSince Timestamp of when the member boosted the guild
                * @prop {Boolean?} oldMember.pending Whether the member has passed the guild's Membership Screening requirements
                */
                this.emit("guildMemberUpdate", guild, member, oldMember);
                break;
            }
            case "GUILD_MEMBER_REMOVE": {
                if(packet.d.user.id === this.client.user.id) { // The bot is probably leaving
                    break;
                }
                const guild = this.client.guilds.get(packet.d.guild_id);
                if(!guild) {
                    break;
                }
                --guild.memberCount;
                packet.d.id = packet.d.user.id;
                /**
                * Fired when a member leaves a server
                * @event Client#guildMemberRemove
                * @prop {Guild} guild The guild
                * @prop {Member | Object} member The member. If the member is not cached, this will be an object with `id` and `user` key
                */
                this.emit("guildMemberRemove", guild, guild.members.remove(packet.d) || {
                    id: packet.d.id,
                    user: new User(packet.d.user, this.client)
                });
                break;
            }
            case "GUILD_CREATE": {
                if(!packet.d.unavailable) {
                    const guild = this.createGuild(packet.d);
                    if(this.ready) {
                        if(this.client.unavailableGuilds.remove(packet.d)) {
                            /**
                            * Fired when a guild becomes available
                            * @event Client#guildAvailable
                            * @prop {Guild} guild The guild
                            */
                            this.emit("guildAvailable", guild);
                        } else {
                            /**
                            * Fired when a guild is created. This happens when:
                            * - the client creates a guild
                            * - the client joins a guild
                            * @event Client#guildCreate
                            * @prop {Guild} guild The guild
                            */
                            this.emit("guildCreate", guild);
                        }
                    } else {
                        this.client.unavailableGuilds.remove(packet.d);
                        this.restartGuildCreateTimeout();
                    }
                } else {
                    this.client.guilds.remove(packet.d);
                    /**
                    * Fired when an unavailable guild is created
                    * @event Client#unavailableGuildCreate
                    * @prop {UnavailableGuild} guild The unavailable guild
                    */
                    this.emit("unavailableGuildCreate", this.client.unavailableGuilds.add(packet.d, this.client));
                }
                break;
            }
            case "GUILD_UPDATE": {
                const guild = this.client.guilds.get(packet.d.id);
                if(!guild) {
                    this.emit("debug", `Guild ${packet.d.id} undefined in GUILD_UPDATE`);
                    break;
                }
                const oldGuild = {
                    afkChannelID: guild.afkChannelID,
                    afkTimeout: guild.afkTimeout,
                    banner: guild.banner,
                    defaultNotifications: guild.defaultNotifications,
                    description: guild.description,
                    discoverySplash: guild.discoverySplash,
                    emojis: guild.emojis,
                    explicitContentFilter: guild.explicitContentFilter,
                    features: guild.features,
                    icon: guild.icon,
                    large: guild.large,
                    maxMembers: guild.maxMembers,
                    maxPresences: guild.maxPresences,
                    maxVideoChannelUsers: guild.maxVideoChannelUsers,
                    mfaLevel: guild.mfaLevel,
                    name: guild.name,
                    ownerID: guild.ownerID,
                    preferredLocale: guild.preferredLocale,
                    premiumTier: guild.premiumTier,
                    premiumSubscriptionCount: guild.premiumSubscriptionCount,
                    publicUpdatesChannelID: guild.publicUpdatesChannelID,
                    region: guild.region,
                    rulesChannelID: guild.rulesChannelID,
                    splash: guild.splash,
                    systemChannelFlags: guild.systemChannelFlags,
                    systemChannelID: guild.systemChannelID,
                    vanityURL: guild.vanityURL,
                    verificationLevel: guild.verificationLevel,
                    widgetEnabled: guild.widgetEnabled,
                    widgetChannelID: guild.widgetChannelID
                };
                /**
                * Fired when a guild is updated
                * @event Client#guildUpdate
                * @prop {Guild} guild The guild
                * @prop {Object} oldGuild The old guild data
                * @prop {String} oldGuild.afkChannelID The ID of the AFK voice channel
                * @prop {Number} oldGuild.afkTimeout The AFK timeout in seconds
                * @prop {String?} oldGuild.banner The hash of the guild banner image, or null if no splash (VIP only)
                * @prop {Number} oldGuild.defaultNotifications The default notification settings for the guild. 0 is "All Messages", 1 is "Only @mentions"
                * @prop {String?} oldGuild.description The description for the guild (VIP only)
                * @prop {Array<Object>} oldGuild.emojis An array of guild emojis
                * @prop {Number} oldGuild.explicitContentFilter The explicit content filter level for the guild. 0 is off, 1 is on for people without roles, 2 is on for all
                * @prop {Array<Object>} oldGuild.features An array of guild features
                * @prop {String?} oldGuild.icon The hash of the guild icon, or null if no icon
                * @prop {Boolean} oldGuild.large Whether the guild is "large" by "some Discord standard"
                * @prop {Number} oldGuild.maxPresences The maximum number of people that can be online in a guild at once (returned from REST API only)
                * @prop {Number} oldGuild.mfaLevel The admin 2FA level for the guild. 0 is not required, 1 is required
                * @prop {String} oldGuild.name The name of the guild
                * @prop {String} oldGuild.ownerID The ID of the user that is the guild owner
                * @prop {String} oldGuild.preferredLocale Preferred "COMMUNITY" guild language used in server discovery and notices from Discord
                * @prop {String?} oldGuild.publicUpdatesChannelID ID of the guild's updates channel if the guild has "COMMUNITY" features
                * @prop {String} oldGuild.region The region of the guild
                * @prop {String?} oldGuild.rulesChannelID The channel where "COMMUNITY" guilds display rules and/or guidelines
                * @prop {String?} oldGuild.splash The hash of the guild splash image, or null if no splash (VIP only)
                * @prop {Number} oldGuild.systemChannelFlags the flags for the system channel
                * @prop {String?} oldGuild.systemChannelID The ID of the default channel for system messages (built-in join messages and boost messages)
                * @prop {Number} oldGuild.verificationLevel The guild verification level
                */
                this.emit("guildUpdate", this.client.guilds.update(packet.d, this.client), oldGuild);
                break;
            }
            case "GUILD_DELETE": {
                const voiceConnection = this.client.voiceConnections.get(packet.d.id);
                if(voiceConnection) {
                    if(voiceConnection.channelID) {
                        this.client.leaveVoiceChannel(voiceConnection.channelID);
                    } else {
                        this.client.voiceConnections.leave(packet.d.id);
                    }
                }

                delete this.client.guildShardMap[packet.d.id];
                const guild = this.client.guilds.remove(packet.d);
                if(guild) { // Discord sends GUILD_DELETE for guilds that were previously unavailable in READY
                    guild.channels.forEach((channel) => {
                        delete this.client.channelGuildMap[channel.id];
                    });
                }
                if(packet.d.unavailable) {
                    /**
                    * Fired when a guild becomes unavailable
                    * @event Client#guildUnavailable
                    * @prop {Guild} guild The guild
                    */
                    this.emit("guildUnavailable", this.client.unavailableGuilds.add(packet.d, this.client));
                } else {
                    /**
                    * Fired when a guild is deleted. This happens when:
                    * - the client left the guild
                    * - the client was kicked/banned from the guild
                    * - the guild was literally deleted
                    * @event Client#guildDelete
                    * @prop {Guild | Object} guild The guild. If the guild was not cached, it will be an object with an `id` key. No other property is guaranteed
                    */
                    this.emit("guildDelete", guild || {
                        id: packet.d.id
                    });
                }
                break;
            }
            case "GUILD_BAN_ADD": {
                /**
                * Fired when a user is banned from a guild
                * @event Client#guildBanAdd
                * @prop {Guild} guild The guild
                * @prop {User} user The banned user
                */
                this.emit("guildBanAdd", this.client.guilds.get(packet.d.guild_id), this.client.users.update(packet.d.user, this.client));
                break;
            }
            case "GUILD_BAN_REMOVE": {
                /**
                * Fired when a user is unbanned from a guild
                * @event Client#guildBanRemove
                * @prop {Guild} guild The guild
                * @prop {User} user The banned user
                */
                this.emit("guildBanRemove", this.client.guilds.get(packet.d.guild_id), this.client.users.update(packet.d.user, this.client));
                break;
            }
            case "GUILD_ROLE_CREATE": {
                /**
                * Fired when a guild role is created
                * @event Client#guildRoleCreate
                * @prop {Guild} guild The guild
                * @prop {Role} role The role
                */
                const guild = this.client.guilds.get(packet.d.guild_id);
                if(!guild) {
                    this.emit("debug", `Missing guild ${packet.d.guild_id} in GUILD_ROLE_CREATE`);
                    break;
                }
                this.emit("guildRoleCreate", guild, guild.roles.add(packet.d.role, guild));
                break;
            }
            case "GUILD_ROLE_UPDATE": {
                const guild = this.client.guilds.get(packet.d.guild_id);
                if(!guild) {
                    this.emit("debug", `Guild ${packet.d.guild_id} undefined in GUILD_ROLE_UPDATE`);
                    break;
                }
                const role = guild.roles.add(packet.d.role, guild);
                if(!role) {
                    this.emit("debug", `Role ${packet.d.role} in guild ${packet.d.guild_id} undefined in GUILD_ROLE_UPDATE`);
                    break;
                }
                const oldRole = {
                    color: role.color,
                    hoist: role.hoist,
                    managed: role.managed,
                    mentionable: role.mentionable,
                    name: role.name,
                    permissions: role.permissions,
                    position: role.position
                };
                /**
                * Fired when a guild role is updated
                * @event Client#guildRoleUpdate
                * @prop {Guild} guild The guild
                * @prop {Role} role The updated role
                * @prop {Object} oldRole The old role data
                * @prop {Number} oldRole.color The hex color of the role in base 10
                * @prop {Boolean} oldRole.hoist Whether users with this role are hoisted in the user list or not
                * @prop {Boolean} oldRole.managed Whether a guild integration manages this role or not
                * @prop {Boolean} oldRole.mentionable Whether the role is mentionable or not
                * @prop {String} oldRole.name The name of the role
                * @prop {Permission} oldRole.permissions The permissions number of the role
                * @prop {Number} oldRole.position The position of the role
                */
                this.emit("guildRoleUpdate", guild, guild.roles.update(packet.d.role, guild), oldRole);
                break;
            }
            case "GUILD_ROLE_DELETE": {
                /**
                * Fired when a guild role is deleted
                * @event Client#guildRoleDelete
                * @prop {Guild} guild The guild
                * @prop {Role} role The role
                */
                const guild = this.client.guilds.get(packet.d.guild_id);
                if(!guild) {
                    this.emit("debug", `Missing guild ${packet.d.guild_id} in GUILD_ROLE_DELETE`);
                    break;
                }
                if(!guild.roles.has(packet.d.role_id)) {
                    this.emit("debug", `Missing role ${packet.d.role_id} in GUILD_ROLE_DELETE`);
                    break;
                }
                this.emit("guildRoleDelete", guild, guild.roles.remove({id: packet.d.role_id}));
                break;
            }
            case "INVITE_CREATE": {
                const guild = this.client.guilds.get(packet.d.guild_id);
                if(!guild) {
                    this.emit("debug", `Missing guild ${packet.d.guild_id} in INVITE_CREATE`);
                    break;
                }
                const channel = this.client.getChannel(packet.d.channel_id);
                if(!channel) {
                    this.emit("debug", `Missing channel ${packet.d.channel_id} in INVITE_CREATE`);
                    break;
                }
                /**
                * Fired when a guild invite is created
                * @event Client#inviteCreate
                * @prop {Guild} guild The guild this invite was created in.
                * @prop {Invite} invite The invite that was created
                */
                this.emit("inviteCreate", guild, new Invite({
                    ...packet.d,
                    guild,
                    channel
                }, this.client));
                break;
            }
            case "INVITE_DELETE": {
                const guild = this.client.guilds.get(packet.d.guild_id);
                if(!guild) {
                    this.emit("debug", `Missing guild ${packet.d.guild_id} in INVITE_DELETE`);
                    break;
                }
                const channel = this.client.getChannel(packet.d.channel_id);
                if(!channel) {
                    this.emit("debug", `Missing channel ${packet.d.channel_id} in INVITE_DELETE`);
                    break;
                }
                /**
                * Fired when a guild invite is deleted
                * @event Client#inviteDelete
                * @prop {Guild} guild The guild this invite was created in.
                * @prop {Invite} invite The invite that was deleted
                */
                this.emit("inviteDelete", guild, new Invite({
                    ...packet.d,
                    guild,
                    channel
                }, this.client));
                break;
            }
            case "CHANNEL_CREATE": {
                const channel = Channel.from(packet.d, this.client);
                if(packet.d.guild_id) {
                    if(!channel.guild) {
                        channel.guild = this.client.guilds.get(packet.d.guild_id);
                        if(!channel.guild) {
                            this.emit("debug", `Received CHANNEL_CREATE for channel in missing guild ${packet.d.guild_id}`);
                            break;
                        }
                    }
                    channel.guild.channels.add(channel, this.client);
                    this.client.channelGuildMap[packet.d.id] = packet.d.guild_id;
                    /**
                    * Fired when a channel is created
                    * @event Client#channelCreate
                    * @prop {TextChannel | VoiceChannel | CategoryChannel | StoreChannel | NewsChannel | GuildChannel | PrivateChannel} channel The channel
                    */
                    this.emit("channelCreate", channel);
                } else if(channel instanceof PrivateChannel) {
                    if(channel instanceof GroupChannel) {
                        this.client.groupChannels.add(channel, this.client);
                    } else {
                        this.client.privateChannels.add(channel, this.client);
                        this.client.privateChannelMap[packet.d.recipients[0].id] = packet.d.id;
                    }
                    if(this.id === 0) {
                        this.emit("channelCreate", channel);
                    }
                } else {
                    this.emit("warn", new Error("Unhandled CHANNEL_CREATE type: " + JSON.stringify(packet, null, 2)));
                    break;
                }
                break;
            }
            case "CHANNEL_UPDATE": {
                let channel = this.client.getChannel(packet.d.id);
                if(!channel) {
                    break;
                }
                let oldChannel;
                if(channel instanceof GroupChannel) {
                    oldChannel = {
                        name: channel.name,
                        ownerID: channel.ownerID,
                        icon: channel.icon
                    };
                } else if(channel instanceof GuildChannel) {
                    oldChannel = {
                        bitrate: channel.bitrate,
                        name: channel.name,
                        nsfw: channel.nsfw,
                        parentID: channel.parentID,
                        permissionOverwrites: channel.permissionOverwrites,
                        position: channel.position,
                        rateLimitPerUser: channel.rateLimitPerUser,
                        rtcRegion: channel.rtcRegion,
                        topic: channel.topic,
                        type: channel.type,
                        userLimit: channel.userLimit,
                        videoQualityMode: channel.videoQualityMode
                    };
                } else {
                    this.emit("warn", `Unexpected CHANNEL_UPDATE for channel ${packet.d.id} with type ${oldType}`);
                }
                const oldType = channel.type;
                if(oldType === packet.d.type) {
                    channel.update(packet.d);
                } else {
                    this.emit("debug", `Channel ${packet.d.id} changed from type ${oldType} to ${packet.d.type}`);
                    const newChannel = Channel.from(packet.d, this.client);
                    if(packet.d.guild_id) {
                        const guild = this.client.guilds.get(packet.d.guild_id);
                        if(!guild) {
                            this.emit("debug", `Received CHANNEL_UPDATE for channel in missing guild ${packet.d.guild_id}`);
                            break;
                        }
                        guild.channels.remove(channel);
                        guild.channels.add(newChannel, this.client);
                    } else if(channel instanceof PrivateChannel) {
                        if(channel instanceof GroupChannel) {
                            this.client.groupChannels.remove(channel);
                            this.client.groupChannels.add(newChannel, this.client);
                        } else {
                            this.client.privateChannels.remove(channel);
                            this.client.privateChannels.add(newChannel, this.client);
                        }
                    } else {
                        this.emit("warn", new Error("Unhandled CHANNEL_UPDATE type: " + JSON.stringify(packet, null, 2)));
                        break;
                    }
                    channel = newChannel;
                }

                /**
                * Fired when a channel is updated
                * @event Client#channelUpdate
                * @prop {TextChannel | VoiceChannel | CategoryChannel | StoreChannel | NewsChannel | GuildChannel | PrivateChannel} channel The updated channel
                * @prop {Object} oldChannel The old channel data
                * @prop {Number?} oldChannel.bitrate The bitrate of the channel (voice channels only)
                * @prop {String} oldChannel.name The name of the channel
                * @prop {Boolean} oldChannel.nsfw Whether the channel is NSFW or not
                * @prop {String?} oldChannel.parentID The ID of the category this channel belongs to
                * @prop {Collection} oldChannel.permissionOverwrites Collection of PermissionOverwrites in this channel
                * @prop {Number} oldChannel.position The position of the channel
                * @prop {Number?} oldChannel.rateLimitPerUser The ratelimit of the channel, in seconds. 0 means no ratelimit is enabled (text channels only)
                * @prop {String?} oldChannel.rtcRegion The RTC region ID of the channel (automatic when `null`)
                * @prop {String?} oldChannel.topic The topic of the channel (text channels only)
                * @prop {Number} oldChannel.type The type of the old channel
                * @prop {Number?} oldChannel.userLimit The max number of users that can join the channel (voice channels only)
                * @prop {Number?} oldChannel.videoQualityMode The camera video quality mode of the channel (voice channels only)
                */
                this.emit("channelUpdate", channel, oldChannel);
                break;
            }
            case "CHANNEL_DELETE": {
                if(packet.d.type === ChannelTypes.DM || packet.d.type === undefined) {
                    if(this.id === 0) {
                        const channel = this.client.privateChannels.remove(packet.d);
                        if(channel) {
                            delete this.client.privateChannelMap[channel.recipient.id];
                            /**
                            * Fired when a channel is deleted
                            * @event Client#channelDelete
                            * @prop {PrivateChannel | TextChannel | NewsChannel | VoiceChannel | CategoryChannel} channel The channel
                            */
                            this.emit("channelDelete", channel);
                        }
                    }
                } else if(packet.d.guild_id) {
                    delete this.client.channelGuildMap[packet.d.id];
                    const guild = this.client.guilds.get(packet.d.guild_id);
                    if(!guild) {
                        this.emit("debug", `Missing guild ${packet.d.guild_id} in CHANNEL_DELETE`);
                        break;
                    }
                    const channel = guild.channels.remove(packet.d);
                    if(!channel) {
                        break;
                    }
                    if(channel.type === ChannelTypes.GUILD_VOICE || channel.type === ChannelTypes.GUILD_STAGE) {
                        channel.voiceMembers.forEach((member) => {
                            channel.voiceMembers.remove(member);
                            this.emit("voiceChannelLeave", member, channel);
                        });
                    }
                    this.emit("channelDelete", channel);
                } else if(packet.d.type === ChannelTypes.GROUP_DM) {
                    if(this.id === 0) {
                        this.emit("channelDelete", this.client.groupChannels.remove(packet.d));
                    }
                } else {
                    this.emit("warn", new Error("Unhandled CHANNEL_DELETE type: " + JSON.stringify(packet, null, 2)));
                }
                break;
            }
            case "CALL_CREATE": {
                packet.d.id = packet.d.message_id;
                const channel = this.client.getChannel(packet.d.channel_id);
                if(channel.call) {
                    channel.call.update(packet.d);
                } else {
                    channel.call = new Call(packet.d, channel);
                    let incrementedID = "";
                    let overflow = true;
                    const chunks = packet.d.id.match(/\d{1,9}/g).map((chunk) => parseInt(chunk));
                    for(let i = chunks.length - 1; i >= 0; --i) {
                        if(overflow) {
                            ++chunks[i];
                            overflow = false;
                        }
                        if(chunks[i] > 999999999) {
                            overflow = true;
                            incrementedID = "000000000" + incrementedID;
                        } else {
                            incrementedID = chunks[i] + incrementedID;
                        }
                    }
                    if(overflow) {
                        incrementedID = overflow + incrementedID;
                    }
                    this.client.getMessages(channel.id, 1, incrementedID);
                }
                /**
                * Fired when a call is created
                * @event Client#callCreate
                * @prop {Call} call The call
                */
                this.emit("callCreate", channel.call);
                break;
            }
            case "CALL_UPDATE": {
                const channel = this.client.getChannel(packet.d.channel_id);
                if(!channel.call) {
                    throw new Error("CALL_UPDATE but channel has no call");
                }
                const oldCall = {
                    endedTimestamp: channel.call.endedTimestamp,
                    participants: channel.call.participants,
                    region: channel.call.region,
                    ringing: channel.call.ringing,
                    unavailable: channel.call.unavailable
                };
                /**
                * Fired when a call is updated
                * @event Client#callUpdate
                * @prop {Call} call The updated call
                * @prop {Object} oldCall The old call data
                * @prop {Number?} oldCall.endedTimestamp The timestamp of the call end
                * @prop {Array<String>} oldCall.participants The IDs of the call participants
                * @prop {String?} oldCall.region The region of the call server
                * @prop {Array<String>?} oldCall.ringing The IDs of people that were being rung
                * @prop {Boolean} oldCall.unavailable Whether the call was unavailable or not
                */
                this.emit("callUpdate", channel.call.update(packet.d), oldCall);
                break;
            }
            case "CALL_DELETE": {
                const channel = this.client.getChannel(packet.d.channel_id);
                if(!channel.call) {
                    throw new Error("CALL_DELETE but channel has no call");
                }
                channel.lastCall = channel.call;
                channel.call = null;
                /**
                * Fired when a call is deleted
                * @event Client#callDelete
                * @prop {Call} call The call
                */
                this.emit("callDelete", channel.lastCall);
                break;
            }
            case "CHANNEL_RECIPIENT_ADD": {
                const channel = this.client.groupChannels.get(packet.d.channel_id);
                /**
                * Fired when a user joins a group channel
                * @event Client#channelRecipientAdd
                * @prop {GroupChannel} channel The channel
                * @prop {User} user The user
                */
                this.emit("channelRecipientAdd", channel, channel.recipients.add(this.client.users.update(packet.d.user, this.client)));
                break;
            }
            case "CHANNEL_RECIPIENT_REMOVE": {
                const channel = this.client.groupChannels.get(packet.d.channel_id);
                /**
                * Fired when a user leaves a group channel
                * @event Client#channelRecipientRemove
                * @prop {GroupChannel} channel The channel
                * @prop {User} user The user
                */
                this.emit("channelRecipientRemove", channel, channel.recipients.remove(packet.d.user));
                break;
            }
            case "FRIEND_SUGGESTION_CREATE": {
                /**
                * Fired when a client receives a friend suggestion
                * @event Client#friendSuggestionCreate
                * @prop {User} user The suggested user
                * @prop {Array<String>} reasons Array of reasons why this suggestion was made
                * @prop {String} reasons.name Username of suggested user on that platform
                * @prop {String} reasons.platform_type Platform you share with the user
                * @prop {Number} reasons.type Type of reason?
                */
                this.emit("friendSuggestionCreate", new User(packet.d.suggested_user, this.client), packet.d.reasons);
                break;
            }
            case "FRIEND_SUGGESTION_DELETE": {
                /**
                * Fired when a client's friend suggestion is removed for any reason
                * @event Client#friendSuggestionDelete
                * @prop {User} user The suggested user
                */
                this.emit("friendSuggestionDelete", this.client.users.get(packet.d.suggested_user_id));
                break;
            }
            case "GUILD_MEMBERS_CHUNK": {
                const guild = this.client.guilds.get(packet.d.guild_id);
                if(!guild) {
                    this.emit("debug", `Received GUILD_MEMBERS_CHUNK, but guild ${packet.d.guild_id} is ` + (this.client.unavailableGuilds.has(packet.d.guild_id) ? "unavailable" : "missing"), this.id);
                    break;
                }

                const members = packet.d.members.map((member) => {
                    member.id = member.user.id;
                    return guild.members.add(member, guild);
                });

                if(packet.d.presences) {
                    packet.d.presences.forEach((presence) => {
                        const member = guild.members.get(presence.user.id);
                        if(member) {
                            member.update(presence);
                        }
                    });
                }

                if(this.requestMembersPromise.hasOwnProperty(packet.d.nonce)) {
                    this.requestMembersPromise[packet.d.nonce].members.push(...members);
                }

                if(packet.d.chunk_index >= packet.d.chunk_count - 1) {
                    if(this.requestMembersPromise.hasOwnProperty(packet.d.nonce)) {
                        clearTimeout(this.requestMembersPromise[packet.d.nonce].timeout);
                        this.requestMembersPromise[packet.d.nonce].res(this.requestMembersPromise[packet.d.nonce].members);
                        delete this.requestMembersPromise[packet.d.nonce];
                    }
                    if(this.getAllUsersCount.hasOwnProperty(guild.id)) {
                        delete this.getAllUsersCount[guild.id];
                        this.checkReady();
                    }
                }

                /**
                * Fired when Discord sends member chunks
                * @event Client#guildMemberChunk
                * @prop {Guild} guild The guild the chunked members are in
                * @prop {Array<Member>} members The members in the chunk
                */
                this.emit("guildMemberChunk", guild, members);

                this.lastHeartbeatAck = true;

                break;
            }
            case "GUILD_SYNC": {// (╯°□°）╯︵ ┻━┻ thx Discord devs
                const guild = this.client.guilds.get(packet.d.id);
                for(const member of packet.d.members) {
                    member.id = member.user.id;
                    guild.members.add(member, guild);
                }
                for(const presence of packet.d.presences) {
                    if(!guild.members.get(presence.user.id)) {
                        let userData = this.client.users.get(presence.user.id);
                        if(userData) {
                            userData = `{username: ${userData.username}, id: ${userData.id}, discriminator: ${userData.discriminator}}`;
                        }
                        this.emit("debug", `Presence without member. ${presence.user.id}. In global user cache: ${userData}. ` + JSON.stringify(presence), this.id);
                        continue;
                    }
                    presence.id = presence.user.id;
                    guild.members.update(presence);
                }
                if(guild.pendingVoiceStates && guild.pendingVoiceStates.length > 0) {
                    for(const voiceState of guild.pendingVoiceStates) {
                        if(!guild.members.get(voiceState.user_id)) {
                            continue;
                        }
                        voiceState.id = voiceState.user_id;
                        const channel = guild.channels.get(voiceState.channel_id);
                        if(channel) {
                            channel.voiceMembers.add(guild.members.update(voiceState));
                            if(this.client.options.seedVoiceConnections && voiceState.id === this.client.user.id && !this.client.voiceConnections.get(channel.guild ? channel.guild.id : "call")) {
                                this.client.joinVoiceChannel(channel.id);
                            }
                        } else { // Phantom voice states from connected users in deleted channels (╯°□°）╯︵ ┻━┻
                            this.client.emit("debug", "Phantom voice state received but channel not found | Guild: " + guild.id + " | Channel: " + voiceState.channel_id);
                        }
                    }
                }
                guild.pendingVoiceStates = null;
                --this.unsyncedGuilds;
                this.checkReady();
                break;
            }
            case "RESUMED":
            case "READY": {
                this.connectAttempts = 0;
                this.reconnectInterval = 1000;

                this.connecting = false;
                if(this.connectTimeout) {
                    clearTimeout(this.connectTimeout);
                }
                this.connectTimeout = null;
                this.status = "ready";
                this.presence.status = "online";
                this.client.shards._readyPacketCB();

                if(packet.t === "RESUMED") {
                    // Can only heartbeat after resume succeeds, discord/discord-api-docs#1619
                    this.heartbeat();

                    this.preReady = true;
                    this.ready = true;

                    /**
                    * Fired when a shard finishes resuming
                    * @event Shard#resume
                    */
                    super.emit("resume");
                    break;
                }

                this.client.user = this.client.users.update(new ExtendedUser(packet.d.user, this.client), this.client);
                if(this.client.user.bot) {
                    this.client.bot = true;
                    if(!this.client._token.startsWith("Bot ")) {
                        this.client._token = "Bot " + this.client._token;
                    }
                } else {
                    this.client.bot = false;
                    this.client.userGuildSettings = {};
                    if(packet.d.user_guild_settings) {
                        packet.d.user_guild_settings.forEach((guildSettings) => {
                            this.client.userGuildSettings[guildSettings.guild_id] = guildSettings;
                        });
                    }
                    this.client.userSettings = packet.d.user_settings;
                }

                if(packet.d._trace) {
                    this.discordServerTrace = packet.d._trace;
                }

                this.sessionID = packet.d.session_id;

                packet.d.guilds.forEach((guild) => {
                    if(guild.unavailable) {
                        this.client.guilds.remove(guild);
                        this.client.unavailableGuilds.add(guild, this.client, true);
                    } else {
                        this.client.unavailableGuilds.remove(this.createGuild(guild));
                    }
                });

                packet.d.private_channels.forEach((channel) => {
                    if(channel.type === undefined || channel.type === ChannelTypes.DM) {
                        this.client.privateChannelMap[channel.recipients[0].id] = channel.id;
                        this.client.privateChannels.add(channel, this.client, true);
                    } else if(channel.type === ChannelTypes.GROUP_DM) {
                        this.client.groupChannels.add(channel, this.client, true);
                    } else {
                        this.emit("warn", new Error("Unhandled READY private_channel type: " + JSON.stringify(channel, null, 2)));
                    }
                });

                if(packet.d.relationships) {
                    packet.d.relationships.forEach((relationship) => {
                        this.client.relationships.add(relationship, this.client, true);
                    });
                }

                if(packet.d.presences) {
                    packet.d.presences.forEach((presence) => {
                        if(this.client.relationships.get(presence.user.id)) { // Avoid DM channel presences which are also in here
                            presence.id = presence.user.id;
                            this.client.relationships.update(presence, null, true);
                        }
                    });
                }

                if(packet.d.notes) {
                    this.client.notes = packet.d.notes;
                }

                this.client.application = packet.d.application;

                this.preReady = true;
                /**
                * Fired when a shard finishes processing the ready packet
                * @event Client#shardPreReady
                * @prop {Number} id The ID of the shard
                */
                this.emit("shardPreReady", this.id);

                if(this.client.unavailableGuilds.size > 0 && packet.d.guilds.length > 0) {
                    this.restartGuildCreateTimeout();
                } else {
                    this.checkReady();
                }

                break;
            }
            case "VOICE_SERVER_UPDATE": {
                packet.d.session_id = this.sessionID;
                packet.d.user_id = this.client.user.id;
                packet.d.shard = this;
                this.client.voiceConnections.voiceServerUpdate(packet.d);
                break;
            }
            case "USER_UPDATE": {
                const user = this.client.users.get(packet.d.id);
                const oldUser = {
                    username: user.username,
                    discriminator: user.discriminator,
                    avatar: user.avatar
                };
                this.emit("userUpdate", user.update(packet.d), oldUser);
                break;
            }
            case "RELATIONSHIP_ADD": {
                if(this.client.bot) {
                    break;
                }
                const relationship = this.client.relationships.get(packet.d.id);
                if(relationship) {
                    const oldRelationship = {
                        type: relationship.type
                    };
                    /**
                    * Fired when a relationship is updated
                    * @event Client#relationshipUpdate
                    * @prop {Relationship} relationship The relationship
                    * @prop {Object} oldRelationship The old relationship data
                    * @prop {Number} oldRelationship.type The old type of the relationship
                    */
                    this.emit("relationshipUpdate", this.client.relationships.update(packet.d), oldRelationship);
                } else {
                    /**
                    * Fired when a relationship is added
                    * @event Client#relationshipAdd
                    * @prop {Relationship} relationship The relationship
                    */
                    this.emit("relationshipAdd", this.client.relationships.add(packet.d, this.client));
                }
                break;
            }
            case "RELATIONSHIP_REMOVE": {
                if(this.client.bot) {
                    break;
                }
                /**
                * Fired when a relationship is removed
                * @event Client#relationshipRemove
                * @prop {Relationship} relationship The relationship
                */
                this.emit("relationshipRemove", this.client.relationships.remove(packet.d));
                break;
            }
            case "GUILD_EMOJIS_UPDATE": {
                const guild = this.client.guilds.get(packet.d.guild_id);
                let oldEmojis = null;
                let emojis = packet.d.emojis;
                if(guild) {
                    oldEmojis = guild.emojis;
                    guild.update(packet.d);
                    emojis = guild.emojis;
                }
                /**
                * Fired when a guild's emojis are updated
                * @event Client#guildEmojisUpdate
                * @prop {Guild} guild The guild
                * @prop {Array} emojis The updated emojis of the guild
                * @prop {Array} oldEmojis The old emojis of the guild
                */
                this.emit("guildEmojisUpdate", guild || {id: packet.d.guild_id}, emojis, oldEmojis);
                break;
            }
            case "CHANNEL_PINS_UPDATE": {
                const channel = this.client.getChannel(packet.d.channel_id);
                if(!channel) {
                    this.emit("debug", `CHANNEL_PINS_UPDATE target channel ${packet.d.channel_id} not found`);
                    break;
                }
                const oldTimestamp = channel.lastPinTimestamp;
                channel.lastPinTimestamp = Date.parse(packet.d.last_pin_timestamp);
                /**
                * Fired when a channel pin timestamp is updated
                * @event Client#channelPinUpdate
                * @prop {PrivateChannel | TextChannel | NewsChannel} channel The channel
                * @prop {Number} timestamp The new timestamp
                * @prop {Number} oldTimestamp The old timestamp
                */
                this.emit("channelPinUpdate", channel, channel.lastPinTimestamp, oldTimestamp);
                break;
            }
            case "WEBHOOKS_UPDATE": {
                /**
                * Fired when a channel's webhooks are updated
                * @event Client#webhooksUpdate
                * @prop {Object} data The update data
                * @prop {String} data.channelID The ID of the channel that webhooks were updated in
                * @prop {String} data.guildID The ID of the guild that webhooks were updated in
                */
                this.emit("webhooksUpdate", {
                    channelID: packet.d.channel_id,
                    guildID: packet.d.guild_id
                });
                break;
            }
            case "PRESENCES_REPLACE": {
                for(const presence of packet.d) {
                    const guild = this.client.guilds.get(presence.guild_id);
                    if(!guild) {
                        this.emit("debug", "Rogue presences replace: " + JSON.stringify(presence), this.id);
                        continue;
                    }
                    const member = guild.members.get(presence.user.id);
                    if(!member && presence.user.username) {
                        presence.id = presence.user.id;
                        member.update(presence);
                    }
                }
                break;
            }
            case "USER_NOTE_UPDATE": {
                if(packet.d.note) {
                    this.client.notes[packet.d.id] = packet.d.note;
                } else {
                    delete this.client.notes[packet.d.id];
                }
                break;
            }
            case "USER_GUILD_SETTINGS_UPDATE": {
                this.client.userGuildSettings[packet.d.guild_id] = packet.d;
                break;
            }
            case "MESSAGE_ACK": // Ignore these
            case "GUILD_INTEGRATIONS_UPDATE":
            case "USER_SETTINGS_UPDATE":
            case "CHANNEL_PINS_ACK": {
                break;
            }
            case "INTERACTION_CREATE": {
                this.emit('interactionCreate', packet.d)
                break;
            }
            default: {
                /**
                * Fired when the shard encounters an unknown packet
                * @event Client#unknown
                * @prop {Object} packet The unknown packet
                * @prop {Number} id The ID of the shard
                */
                this.emit("unknown", packet, this.id);
                break;
            }
        } /* eslint-enable no-redeclare */
    }

    _onWSClose(code, reason) {
        this.emit("debug", "WS disconnected: " + JSON.stringify({
            code: code,
            reason: reason,
            status: this.status
        }));
        let err = !code || code === 1000 ? null : new Error(code + ": " + reason);
        let reconnect = "auto";
        if(code) {
            this.emit("debug", `${code === 1000 ? "Clean" : "Unclean"} WS close: ${code}: ${reason}`, this.id);
            if(code === 4001) {
                err = new Error("Gateway received invalid OP code");
            } else if(code === 4002) {
                err = new Error("Gateway received invalid message");
            } else if(code === 4003) {
                err = new Error("Not authenticated");
                this.sessionID = null;
            } else if(code === 4004) {
                err = new Error("Authentication failed");
                this.sessionID = null;
                reconnect = false;
                this.emit("error", new Error(`Invalid token: ${this._token}`));
            } else if(code === 4005) {
                err = new Error("Already authenticated");
            } else if(code === 4006 || code === 4009) {
                err = new Error("Invalid session");
                this.sessionID = null;
            } else if(code === 4007) {
                err = new Error("Invalid sequence number: " + this.seq);
                this.seq = 0;
            } else if(code === 4008) {
                err = new Error("Gateway connection was ratelimited");
            } else if(code === 4010) {
                err = new Error("Invalid shard key");
                this.sessionID = null;
                reconnect = false;
            } else if(code === 4011) {
                err = new Error("Shard has too many guilds (>2500)");
                this.sessionID = null;
                reconnect = false;
            } else if(code === 4013) {
                err = new Error("Invalid intents specified");
                this.sessionID = null;
                reconnect = false;
            } else if(code === 4014) {
                err = new Error("Disallowed intents specified");
                this.sessionID = null;
                reconnect = false;
            } else if(code === 1006) {
                err = new Error("Connection reset by peer");
            } else if(code !== 1000 && reason) {
                err = new Error(code + ": " + reason);
            }
            if(err) {
                err.code = code;
            }
        } else {
            this.emit("debug", "WS close: unknown code: " + reason, this.id);
        }
        this.disconnect({
            reconnect
        }, err);
    }

    _onWSError(err) {
        this.emit("error", err, this.id);
    }

    _onWSMessage(data) {
        try {
            if(data instanceof ArrayBuffer) {
                if(this.client.options.compress || Erlpack) {
                    data = Buffer.from(data);
                }
            } else if(Array.isArray(data)) { // Fragmented messages
                data = Buffer.concat(data); // Copyfull concat is slow, but no alternative
            }
            if(this.client.options.compress) {
                if(data.length >= 4 && data.readUInt32BE(data.length - 4) === 0xFFFF) {
                    this._zlibSync.push(data, ZlibSync.Z_SYNC_FLUSH);
                    if(this._zlibSync.err) {
                        this.emit("error", new Error(`zlib error ${this._zlibSync.err}: ${this._zlibSync.msg}`));
                        return;
                    }

                    data = Buffer.from(this._zlibSync.result);
                    if(Erlpack) {
                        return this.onPacket(Erlpack.unpack(data));
                    } else {
                        return this.onPacket(JSON.parse(data.toString()));
                    }
                } else {
                    this._zlibSync.push(data, false);
                }
            } else if(Erlpack) {
                return this.onPacket(Erlpack.unpack(data));
            } else {
                return this.onPacket(JSON.parse(data.toString()));
            }
        } catch(err) {
            this.emit("error", err, this.id);
        }
    }

    _onWSOpen() {
        this.status = "handshaking";
        /**
        * Fired when the shard establishes a connection
        * @event Client#connect
        * @prop {Number} id The ID of the shard
        */
        this.emit("connect", this.id);
        this.lastHeartbeatAck = true;
    }

    [util.inspect.custom]() {
        return Base.prototype[util.inspect.custom].call(this);
    }

    toString() {
        return Base.prototype.toString.call(this);
    }

    toJSON(props = []) {
        return Base.prototype.toJSON.call(this, [
            "connecting",
            "ready",
            "discordServerTrace",
            "status",
            "lastHeartbeatReceived",
            "lastHeartbeatSent",
            "latency",
            "preReady",
            "getAllUsersCount",
            "getAllUsersQueue",
            "getAllUsersLength",
            "guildSyncQueue",
            "guildSyncQueueLength",
            "unsyncedGuilds",
            "lastHeartbeatAck",
            "seq",
            "sessionID",
            "reconnectInterval",
            "connectAttempts",
            ...props
        ]);
    }
}

module.exports = Shard;<|MERGE_RESOLUTION|>--- conflicted
+++ resolved
@@ -752,11 +752,7 @@
                     if(oldChannelID) {
                         oldChannel = guild.channels.get(oldChannelID);
                         if(oldChannel && oldChannel.type !== ChannelTypes.GUILD_VOICE && oldChannel.type !== ChannelTypes.GUILD_STAGE) {
-<<<<<<< HEAD
-                            this.emit("debug", "Old channel not a recognized voice channel: " + oldChannel.id, this.id);
-=======
                             this.emit("warn", "Old channel not a recognized voice channel: " + oldChannelID, this.id);
->>>>>>> 54fc78d3
                             oldChannel = null;
                         }
                     }
